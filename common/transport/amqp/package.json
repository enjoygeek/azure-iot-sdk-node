--- conflicted
+++ resolved
@@ -9,11 +9,7 @@
   "dependencies": {
     "amqp10": "3.2.5",
     "amqp10-transport-ws": "^0.0.5",
-<<<<<<< HEAD
-    "azure-iot-common": "1.0.16",
-=======
     "azure-iot-common": "1.1.0-dtpreview",
->>>>>>> f42c7f86
     "debug": "^2.2.0",
     "sinon": "^1.17.6",
     "sinon-as-promised": "^4.0.2"
